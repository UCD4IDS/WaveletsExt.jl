[deps]
Documenter = "e30172f5-a6a5-5a46-863b-614d45cd2de4"
GR = "28b8d3ca-fb5f-59d9-8090-bfdbd6d07a71"
Plots = "91a5bcdd-55d7-5caf-9e0b-520d859cae80"
Wavelets = "29a6e085-ba6d-5f35-a997-948ac2efa89a"
WaveletsExt = "8f464e1e-25db-479f-b0a5-b7680379e03f"

[compat]
<<<<<<< HEAD
Documenter = "0.27"
=======
Plots = "1"
Wavelets = "0.9"
>>>>>>> a043b248
<|MERGE_RESOLUTION|>--- conflicted
+++ resolved
@@ -6,9 +6,6 @@
 WaveletsExt = "8f464e1e-25db-479f-b0a5-b7680379e03f"
 
 [compat]
-<<<<<<< HEAD
 Documenter = "0.27"
-=======
 Plots = "1"
-Wavelets = "0.9"
->>>>>>> a043b248
+Wavelets = "0.9"