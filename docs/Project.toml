--- conflicted
+++ resolved
@@ -6,10 +6,7 @@
 WaveletsExt = "8f464e1e-25db-479f-b0a5-b7680379e03f"
 
 [compat]
-<<<<<<< HEAD
 GR = "0.58"
-=======
 Documenter = "0.27"
 Plots = "1"
-Wavelets = "0.9"
->>>>>>> d92a42f2
+Wavelets = "0.9"